--- conflicted
+++ resolved
@@ -860,16 +860,11 @@
 		}
 
 		schema.Schema = "http://json-schema.org/draft-07/schema#"
-<<<<<<< HEAD
-
-		childSchema := YamlToSchema(
-=======
-		
+
 		// Create a map to collect $defs from referenced schemas
 		collectedDefsMap := make(map[string]*Schema)
-		
+
 		schema.Properties = YamlToSchema(
->>>>>>> 73918a12
 			valuesPath,
 			node.Content[0],
 			keepFullComment,
@@ -878,51 +873,12 @@
 			dontAddGlobal,
 			skipAutoGeneration,
 			&schema.Required.Strings,
-<<<<<<< HEAD
-		)
-		
-		schema.Properties = childSchema.Properties
-		
-		// Apply root schema properties from child if they were set
-		if childSchema.Title != "" {
-			schema.Title = childSchema.Title
-		}
-		if childSchema.Description != "" {
-			schema.Description = childSchema.Description
-		}
-		if childSchema.Ref != "" {
-			schema.Ref = childSchema.Ref
-		}
-		if len(childSchema.Examples) > 0 {
-			schema.Examples = childSchema.Examples
-		}
-		if childSchema.Deprecated {
-			schema.Deprecated = childSchema.Deprecated
-		}
-		if childSchema.ReadOnly {
-			schema.ReadOnly = childSchema.ReadOnly
-		}
-		if childSchema.WriteOnly {
-			schema.WriteOnly = childSchema.WriteOnly
-		}
-		if childSchema.AdditionalProperties != nil {
-			schema.AdditionalProperties = childSchema.AdditionalProperties
-		}
-		if len(childSchema.CustomAnnotations) > 0 {
-			if schema.CustomAnnotations == nil {
-				schema.CustomAnnotations = make(map[string]interface{})
-			}
-			for k, v := range childSchema.CustomAnnotations {
-				schema.CustomAnnotations[k] = v
-			}
-=======
 			&collectedDefsMap,
 		).Properties
-		
+
 		// Merge collected $defs into the root schema
 		if len(collectedDefsMap) > 0 {
 			schema.Defs = collectedDefsMap
->>>>>>> 73918a12
 		}
 
 		if _, ok := schema.Properties["global"]; !ok && !dontAddGlobal {
@@ -949,19 +905,19 @@
 		// Check if the first key has root schema annotations (only for root-level mappings)
 		if len(node.Content) > 0 && parentRequiredProperties != nil {
 			firstKeyNode := node.Content[0]
-			
+
 			comment := firstKeyNode.HeadComment
 			if !keepFullComment {
 				leadingCommentsRemover := regexp.MustCompile(`(?s)(?m)(?:.*\n{2,})+`)
 				comment = leadingCommentsRemover.ReplaceAllString(comment, "")
 			}
-			
+
 			// Try to extract root schema annotations
 			rootSchema, remainingComment, err := GetRootSchemaFromComment(comment)
 			if err != nil {
 				log.Fatalf("Error while parsing root schema comment: %v", err)
 			}
-			
+
 			if rootSchema.HasData {
 				// Apply root schema annotations to the schema being built
 				if rootSchema.Title != "" {
@@ -971,7 +927,7 @@
 					schema.Description = rootSchema.Description
 				}
 				if rootSchema.Ref != "" {
-					handleSchemaRefs(&rootSchema, valuesPath)
+					handleSchemaRefs(&rootSchema, valuesPath, collectedDefs)
 					schema.Ref = rootSchema.Ref
 				}
 				if len(rootSchema.Examples) > 0 {
@@ -997,16 +953,16 @@
 						schema.CustomAnnotations[k] = v
 					}
 				}
-				
+
 				if err := rootSchema.Validate(); err != nil {
 					log.Fatalf("Error while validating root jsonschema: %v", err)
 				}
-				
+
 				// Update the first key's comment to exclude the root schema annotations
 				firstKeyNode.HeadComment = remainingComment
 			}
 		}
-		
+
 		for i := 0; i < len(node.Content); i += 2 {
 			keyNode := node.Content[i]
 			valueNode := node.Content[i+1]
@@ -1282,7 +1238,7 @@
 					// Found json-pointer
 					var obj interface{}
 					json.Unmarshal(byteValue, &obj)
-					
+
 					// First, extract the $defs from the root document if they exist
 					if collectedDefs != nil {
 						var fullSchema Schema
@@ -1301,7 +1257,7 @@
 							}
 						}
 					}
-					
+
 					// Then extract the specific schema using the JSON pointer
 					jsonPointerResultRaw, err := jsonpointer.Get(obj, refParts[1])
 					if err != nil {
@@ -1321,7 +1277,7 @@
 					if err != nil {
 						log.Fatal(err)
 					}
-					
+
 					// Collect $defs from the referenced schema if collectedDefs is provided
 					if collectedDefs != nil && relSchema.Defs != nil {
 						if *collectedDefs == nil {
@@ -1339,7 +1295,7 @@
 						relSchema.Defs = nil
 					}
 				}
-				
+
 				*schema = relSchema
 				schema.HasData = true
 			} else {
